<!DOCTYPE html>
<html lang="en">

<head>
    <meta charset="UTF-8">
    <meta name="viewport" content="width=device-width, initial-scale=1.0">
    <title>PandaAIQA - Local Knowledge QA System</title>
    <link href="https://fonts.googleapis.com/css2?family=Poppins:wght@300;400;500;600&display=swap" rel="stylesheet">
    <script src="https://cdn.plot.ly/plotly-latest.min.js"></script>
    <style>
        :root {
            --primary-color: #4361ee;
            --secondary-color: #3f37c9;
            --success-color: #4cc9f0;
            --danger-color: #f72585;
            --text-color: #2b2d42;
            --light-text: #8d99ae;
            --bg-color: #f8f9fa;
            --card-bg: #ffffff;
            --hover-color: #4895ef;
        }

        body {
            font-family: 'Poppins', sans-serif;
            line-height: 1.6;
            margin: 0;
            padding: 0;
            color: var(--text-color);
            background-color: var(--bg-color);
        }

        .container {
            max-width: 1200px;
            margin: 0 auto;
            padding: 30px;
        }

        header {
            background: linear-gradient(135deg, var(--primary-color), var(--secondary-color));
            color: white;
            padding: 2rem;
            text-align: center;
            margin-bottom: 2rem;
            border-radius: 12px;
            box-shadow: 0 4px 20px rgba(0, 0, 0, 0.1);
        }

        .logo-container {
            display: flex;
            align-items: center;
        }

        .logo {
            height: 13vw;
            max-height: 200px;
            min-height: 40px;
            width: auto;
            max-width: 100%;
        }

        h1 {
            margin: 0;
            font-size: 2.5rem;
            font-weight: 600;
        }

        header p {
            margin-top: 0.5rem;
            font-size: 1.1rem;
            opacity: 0.9;
        }

        .card {
            background-color: var(--card-bg);
            border-radius: 12px;
            box-shadow: 0 8px 16px rgba(0, 0, 0, 0.05);
            padding: 25px;
            margin-bottom: 30px;
            transition: transform 0.3s ease, box-shadow 0.3s ease;
        }

        .card:hover {
            transform: translateY(-5px);
            box-shadow: 0 12px 20px rgba(0, 0, 0, 0.1);
        }

        h2 {
            color: var(--primary-color);
            font-size: 1.5rem;
            margin-top: 0;
            border-bottom: 2px solid var(--primary-color);
            padding-bottom: 10px;
            display: inline-block;
        }

        .file-upload {
            border: 2px dashed #ccc;
            padding: 30px;
            text-align: center;
            margin-bottom: 20px;
            border-radius: 12px;
            cursor: pointer;
            transition: all 0.3s ease;
            background-color: rgba(67, 97, 238, 0.05);
        }

        .file-upload:hover {
            background-color: rgba(67, 97, 238, 0.1);
            border-color: var(--primary-color);
            transform: scale(1.01);
        }

        .file-upload input {
            display: none;
        }

        .file-upload p {
            margin: 0;
            font-size: 1.1rem;
            color: var(--light-text);
        }

        button {
            background-color: var(--primary-color);
            color: white;
            border: none;
            padding: 12px 20px;
            border-radius: 8px;
            cursor: pointer;
            font-size: 16px;
            font-weight: 500;
            transition: all 0.3s ease;
            box-shadow: 0 4px 8px rgba(0, 0, 0, 0.1);
        }

        button:hover {
            background-color: var(--hover-color);
            transform: translateY(-2px);
            box-shadow: 0 6px 12px rgba(0, 0, 0, 0.15);
        }

        button:active {
            transform: translateY(0);
        }

        button:disabled {
            background-color: #cccccc;
            cursor: not-allowed;
            transform: none;
            box-shadow: none;
        }

        .query-box {
            display: flex;
            margin-bottom: 20px;
        }

        #query-input {
            flex: 1;
            padding: 15px;
            border: 2px solid #e0e0e0;
            border-radius: 8px 0 0 8px;
            font-size: 16px;
            transition: border-color 0.3s ease;
            font-family: 'Poppins', sans-serif;
        }

        #query-input:focus {
            outline: none;
            border-color: var(--primary-color);
        }

        #query-button {
            border-radius: 0 8px 8px 0;
            padding: 0 25px;
        }

        .answer-card {
            display: none;
            margin-top: 30px;
            background-color: rgba(67, 97, 238, 0.03);
            border-radius: 8px;
            padding: 20px;
            border-left: 4px solid var(--primary-color);
        }

        .answer-card h3 {
            color: var(--primary-color);
            margin-top: 0;
        }

        #answer-text {
            background-color: white;
            padding: 15px;
            border-radius: 8px;
            box-shadow: 0 2px 5px rgba(0, 0, 0, 0.05);
            line-height: 1.8;
        }

        .status-bar {
            display: flex;
            justify-content: space-between;
            align-items: center;
            margin-bottom: 30px;
            padding: 15px 20px;
            background-color: white;
            border-radius: 12px;
            box-shadow: 0 4px 8px rgba(0, 0, 0, 0.05);
        }

        .status-info span {
            margin-right: 15px;
            display: inline-flex;
            align-items: center;
        }

        .status-label {
            font-weight: 500;
            color: var(--light-text);
            margin-right: 5px;
        }

        .spinner {
            display: none;
            width: 20px;
            height: 20px;
            border: 3px solid rgba(67, 97, 238, 0.1);
            border-radius: 50%;
            border-top-color: var(--primary-color);
            animation: spin 1s ease-in-out infinite;
            margin-left: 10px;
        }

        @keyframes spin {
            to {
                transform: rotate(360deg);
            }
        }

        .context-item {
            border-left: 4px solid var(--success-color);
            padding: 15px;
            margin-bottom: 15px;
            background-color: white;
            border-radius: 8px;
            box-shadow: 0 2px 5px rgba(0, 0, 0, 0.05);
        }

        .context-item p {
            margin: 10px 0;
        }

        .context-meta {
            display: flex;
            justify-content: space-between;
            font-size: 0.85rem;
            color: var(--light-text);
        }

        .message {
            padding: 15px;
            margin-bottom: 15px;
            border-radius: 8px;
            animation: fadeIn 0.3s ease;
        }

        @keyframes fadeIn {
            from {
                opacity: 0;
                transform: translateY(10px);
            }

            to {
                opacity: 1;
                transform: translateY(0);
            }
        }

        .success {
            background-color: rgba(76, 201, 240, 0.1);
            color: #0077b6;
            border-left: 4px solid var(--success-color);
        }

        .error {
            background-color: rgba(247, 37, 133, 0.1);
            color: #d00000;
            border-left: 4px solid var(--danger-color);
        }

        .info {
            background-color: rgba(67, 97, 238, 0.1);
            color: var(--primary-color);
            border-left: 4px solid var(--primary-color);
        }

        .clear-button {
            background-color: var(--danger-color);
        }

        .clear-button:hover {
            background-color: #e5383b;
        }

        .small-button {
            padding: 8px 12px;
            font-size: 14px;
            margin-left: 10px;
            box-shadow: none;
        }

        .small-button:hover {
            box-shadow: 0 2px 4px rgba(0, 0, 0, 0.1);
        }

        .lm-status-connected {
            color: #06d6a0;
            font-weight: 600;
        }

        .lm-status-disconnected {
            color: var(--danger-color);
            font-weight: 600;
        }

        .status-tooltip {
            position: relative;
            display: inline-block;
            cursor: help;
        }

        .status-tooltip .tooltip-text {
            visibility: hidden;
            width: 300px;
            background-color: #2b2d42;
            color: #fff;
            text-align: center;
            border-radius: 8px;
            padding: 15px;
            position: absolute;
            z-index: 1;
            bottom: 125%;
            left: 50%;
            margin-left: -150px;
            opacity: 0;
            transition: opacity 0.3s;
            box-shadow: 0 10px 15px rgba(0, 0, 0, 0.2);
        }

        .status-tooltip:hover .tooltip-text {
            visibility: visible;
            opacity: 1;
        }

        /* Responsive Styles */
        @media (max-width: 768px) {
            .container {
                padding: 15px;
            }

            header {
                padding: 1.5rem;
            }

            h1 {
                font-size: 2rem;
            }

            .status-bar {
                flex-direction: column;
                gap: 15px;
                align-items: flex-start;
            }

            .status-bar button {
                align-self: flex-end;
            }
        }

        /* Role Selector Styles */
        .role-selector {
            position: relative;
            display: inline-block;
            margin-top: 1rem;
        }

        .role-selector-button {
            padding: 10px 15px;
            background-color: var(--primary-color);
            color: white;
            border: none;
            border-radius: 4px;
            cursor: pointer;
            font-weight: 500;
            display: flex;
            align-items: center;
            font-family: 'Poppins', sans-serif;
        }

        .role-selector-button:hover {
            background-color: var(--hover-color);
        }

        .role-dropdown {
            position: absolute;
            top: 100%;
            left: 0;
            background-color: #0077b6;
            border: 1px solid #cccccc;
            border-radius: 4px;
            width: 220px;
            box-shadow: 0 2px 10px rgba(0, 0, 0, 0.2);
            z-index: 100;
            font-family: 'Poppins', sans-serif;
            display: none;
        }

        .role-dropdown.active {
            display: block;
            animation: fadeIn 0.2s ease;
        }

        .role-option {
            padding: 12px 15px;
            cursor: pointer;
            border-bottom: 1px solid #eee;
            transition: background-color 0.2s;
        }

        .role-option:last-child {
            border-bottom: none;
        }

        .role-option:hover {
            background-color: var(--hover-color);
        }

        .role-option.active {
            background-color: rgba(67, 97, 238, 0.1);
            font-weight: 500;
        }

        /* Role-specific content areas */
        .role-content {
            display: none;
            margin-top: 20px;
            padding: 20px;
            background-color: white;
            border-radius: 8px;
            box-shadow: 0 4px 6px rgba(0, 0, 0, 0.05);
        }

        .role-content.active {
            display: block;
            animation: fadeIn 0.3s ease;
        }

        @keyframes fadeIn {
            from {
                opacity: 0;
                transform: translateY(-10px);
            }

            to {
                opacity: 1;
                transform: translateY(0);
            }
        }

        .toggle-container {
        display: flex;
        align-items: center;
        justify-content: center;
        margin-top: 10px;
        }

        .toggle-label {
            font-size: 1rem;
            font-weight: 500;
            color: white;
            margin-right: 10px;
        }

        .toggle-button {
            width: 80px;
            height: 40px; /* Set a fixed height for better alignment */
            background-color: var(--primary-color);
            color: white;
            border: none;
            border-radius: 20px;
            cursor: pointer;
            font-size: 16px;
            font-weight: 600;
            text-align: center;
            display: flex;
            align-items: center;
            justify-content: center; /* Center the text */
            transition: all 0.3s ease;
        }


        .toggle-button.npu {
            background-color: var(--danger-color);
            display: flex;
            align-items: center;
            justify-content: center;
        }

    </style>
</head>

<body>
    <div class="container">
        <header>
            <div class="logo-container">
                <img src="static/images/logo.png" alt="PandaAIQA Logo" class="logo">
            </div>
<<<<<<< HEAD
=======
            <h1>PANDA AI</h1>
            <p>More than Q&A - customizable AI assistant for all scenarios, all roles!</p>
>>>>>>> a9205d70

            <!-- CPU/NPU Toggle Switch -->
            <div class="toggle-container">
                <label class="toggle-label">Processing Mode:</label>
                <button id="toggle-button" class="toggle-button">CPU</button>
            </div>
            
            <h1>PANDA AI</h1>
            <p>More than Q&A - customizable AI assistant for all scenarios, all roles!</p>
            
            <!-- Add Role Selector -->
            <div class="role-selector">
                <button id="role-selector-button" class="role-selector-button">
                    <span id="current-role">Default Role</span> ▼
                </button>
                <div id="role-dropdown" class="role-dropdown">
                    <div class="role-option active" data-role="default">Default Role</div>
                    <div class="role-option" data-role="customer-support">Customer Support Agent</div>
                    <div class="role-option" data-role="sales">Sales Representative</div>
                    <div class="role-option" data-role="technical">Technical Specialist</div>
                </div>
            </div>
        </header>

        <div class="status-bar">
            <div class="status-info">
                <span><span class="status-label">Status:</span> <span id="status">Loading...</span></span>
                <span><span class="status-label">Documents:</span> <span id="document-count">0</span></span>
                <span><span class="status-label">LM Studio:</span> <span id="lm-status">Checking...</span>
                    <button id="check-lm-button" class="small-button">Check Connection</button></span>
            </div>
            <button id="clear-button" class="clear-button">Clear Knowledge Base</button>
        </div>

        <!-- Default role content - your existing cards -->
        <div id="default-role" class="role-content active">
            <div class="card">
                <h2>Step 1: Upload Documents</h2>
                <p>Supported file types: TXT, MD, CSV, PDF, MP4, JPG, JPEG, PNG, BMP, GIF</p>
                <div id="file-upload" class="file-upload">
                    <p>Click or drag & drop files here to upload</p>
                    <input type="file" id="file-input" accept=".txt,.md,.csv,.pdf,.mp4,.jpg,.jpeg,.png,.bmp,.gif">
                </div>
                <div id="upload-message" class="message" style="display: none;"></div>
            </div>

            <div class="card">
                <h2>Step 2: Ask Questions</h2>
                <div class="query-box">
                    <input type="text" id="query-input" placeholder="Type your question here...">
                    <button id="query-button">Ask <div id="query-spinner" class="spinner"></div></button>
                </div>

                <div id="answer-card" class="answer-card">
                    <h3>Answer</h3>
                    <div id="answer-text"></div>

                    <h3>Relevant Context</h3>
                    <div id="context-container"></div>
                </div>
            </div>
        </div>

        <!-- Customer Support Role Content -->
        <div id="customer-support-role" class="role-content">
            <!-- Add file upload card -->
            <div class="card">
                <h2>Upload Support Documents</h2>
                <p>Upload customer service protocols, FAQs, and support guides</p>
                <div id="support-file-upload" class="file-upload">
                    <p>Click or drag & drop files here to upload</p>
                    <input type="file" id="support-file-input" accept=".txt,.md,.csv,.pdf"
                        onload="console.log('Support file input loaded')">
                </div>
                <div id="support-upload-message" class="message" style="display: none;"></div>
            </div>

            <div class="card">
                <h2>Customer Support Portal</h2>
                <div class="support-dashboard">
                    <div class="ticket-queue">
                        <h3>Ticket Queue</h3>
                        <div class="ticket-list">
                            <div class="ticket">
                                <span class="ticket-id">TKT-1234</span>
                                <span class="ticket-priority high">High</span>
                                <span class="ticket-subject">Login issue on mobile app</span>
                                <span class="ticket-time">10m ago</span>
                            </div>
                            <div class="ticket">
                                <span class="ticket-id">TKT-1235</span>
                                <span class="ticket-priority medium">Medium</span>
                                <span class="ticket-subject">Billing question</span>
                                <span class="ticket-time">25m ago</span>
                            </div>
                            <div class="ticket">
                                <span class="ticket-id">TKT-1236</span>
                                <span class="ticket-priority low">Low</span>
                                <span class="ticket-subject">Feature request</span>
                                <span class="ticket-time">1h ago</span>
                            </div>
                        </div>
                    </div>
                </div>

                <div class="query-box" style="margin-top: 20px;">
                    <input type="text" id="support-query-input" placeholder="Ask a customer support question...">
                    <button id="support-query-button">Ask</button>
                </div>
            </div>

            <div class="card">
                <h2>Knowledge Base</h2>
                <ul class="kb-list">
                    <li><a href="#">Common Account Issues</a></li>
                    <li><a href="#">Billing FAQ</a></li>
                    <li><a href="#">Product Documentation</a></li>
                    <li><a href="#">Support Procedures</a></li>
                </ul>
            </div>
        </div>

        <!-- Sales Representative Role Content -->
        <div id="sales-role" class="role-content">
            <!-- Add file upload card -->
            <div class="card">
                <h2>Upload Sales Materials</h2>
                <p>Upload product descriptions, pricing, and sales scripts</p>
                <div id="sales-file-upload" class="file-upload">
                    <p>Click or drag & drop files here to upload</p>
                    <input type="file" id="sales-file-input" accept=".txt,.md,.csv,.pdf"
                        onload="console.log('Sales file input loaded')">
                </div>
                <div id="sales-upload-message" class="message" style="display: none;"></div>
            </div>

            <div class="card">
                <h2>Sales Dashboard</h2>
                <div class="sales-metrics">
                    <div class="metric">
                        <span class="metric-value">$24,500</span>
                        <span class="metric-label">Monthly Sales</span>
                    </div>
                    <div class="metric">
                        <span class="metric-value">12</span>
                        <span class="metric-label">Open Deals</span>
                    </div>
                    <div class="metric">
                        <span class="metric-value">85%</span>
                        <span class="metric-label">Quota Progress</span>
                    </div>
                </div>
            </div>

            <div class="card">
                <h2>Lead Management</h2>
                <div class="lead-list">
                    <div class="lead-item">
                        <div class="lead-name">Acme Corporation</div>
                        <div class="lead-status hot">Hot Lead</div>
                        <div class="lead-value">$12,000</div>
                    </div>
                    <div class="lead-item">
                        <div class="lead-name">Global Industries</div>
                        <div class="lead-status warm">Warm Lead</div>
                        <div class="lead-value">$8,500</div>
                    </div>
                    <div class="lead-item">
                        <div class="lead-name">Tech Innovators</div>
                        <div class="lead-status cold">Cold Lead</div>
                        <div class="lead-value">$5,000</div>
                    </div>
                </div>

                <div class="query-box" style="margin-top: 20px;">
                    <input type="text" id="sales-query-input" placeholder="Ask about sales strategies or products...">
                    <button id="sales-query-button">Ask</button>
                </div>
            </div>
        </div>

        <!-- Technical Specialist Role Content -->
        <div id="technical-role" class="role-content">
            <!-- Add file upload card -->
            <div class="card">
                <h2>Upload Technical Documents</h2>
                <p>Upload API documentation, guides, and technical specifications</p>
                <div id="technical-file-upload" class="file-upload">
                    <p>Click or drag & drop files here to upload</p>
                    <input type="file" id="technical-file-input" accept=".txt,.md,.csv,.pdf,.json"
                        onload="console.log('Technical file input loaded')">
                </div>
                <div id="technical-upload-message" class="message" style="display: none;"></div>
            </div>

            <div class="card">
                <h2>Technical Documentation</h2>
                <div class="doc-categories">
                    <div class="doc-category">
                        <h3>API References</h3>
                        <ul>
                            <li><a href="#">REST API v2.0</a></li>
                            <li><a href="#">GraphQL Endpoints</a></li>
                            <li><a href="#">WebSocket Integration</a></li>
                        </ul>
                    </div>
                    <div class="doc-category">
                        <h3>System Architecture</h3>
                        <ul>
                            <li><a href="#">Microservices Overview</a></li>
                            <li><a href="#">Database Schema</a></li>
                            <li><a href="#">Security Protocols</a></li>
                        </ul>
                    </div>
                </div>
            </div>

            <div class="card">
                <h2>Technical Support</h2>
                <div class="system-status">
                    <div class="status-item green">
                        <span class="status-name">API Services</span>
                        <span class="status-value">Operational</span>
                    </div>
                    <div class="status-item green">
                        <span class="status-name">Database Clusters</span>
                        <span class="status-value">Operational</span>
                    </div>
                    <div class="status-item yellow">
                        <span class="status-name">CDN Delivery</span>
                        <span class="status-value">Degraded Performance</span>
                    </div>
                </div>

                <div class="query-box" style="margin-top: 20px;">
                    <input type="text" id="technical-query-input" placeholder="Ask a technical question...">
                    <button id="technical-query-button">Ask</button>
                </div>
            </div>
        </div>

        <!-- add summary note function card -->
        <div class="card">
            <h2>Summary Note</h2>
            <p>Generate a comprehensive summary note for all documents in your knowledge base.</p>
            <button id="generate-summary-btn">Generate Summary Note</button>
            
            <div id="summary-card" class="answer-card" style="display:none; margin-top: 20px;">
                <h3>Summary Note</h3>
                <div id="summary-spinner" class="spinner"></div>
                <div id="summary-text" style="white-space: pre-line; margin-top: 15px;"></div>
                <button id="copy-summary-btn" style="margin-top: 15px; background-color: var(--success-color);">Copy to Clipboard</button>
            </div>
        </div>

        <!-- add knowledge base visualization card -->
        <div class="card">
            <h2>Knowledge Base Visualization</h2>
            <p>View the relationships and topic distribution of your documents</p>
            <button id="generate-visualization-btn">Generate Visualization</button>
            
            <div id="visualization-card" style="display:none; margin-top: 20px;">
                <div id="visualization-spinner" class="spinner"></div>
                <div id="visualization-container" style="width:100%; height:400px;"></div>
                <div id="visualization-legend" style="margin-top: 10px; font-size: 0.9em; color: var(--light-text);"></div>
            </div>
        </div>

    <script>
        document.addEventListener('DOMContentLoaded', function () {
            // Elements
            const fileUpload = document.getElementById('file-upload');
            const fileInput = document.getElementById('file-input');
            const uploadMessage = document.getElementById('upload-message');
            const queryInput = document.getElementById('query-input');
            const queryButton = document.getElementById('query-button');
            const querySpinner = document.getElementById('query-spinner');
            const answerCard = document.getElementById('answer-card');
            const answerText = document.getElementById('answer-text');
            const contextContainer = document.getElementById('context-container');
            const statusSpan = document.getElementById('status');
            const documentCountSpan = document.getElementById('document-count');
            const lmStatusSpan = document.getElementById('lm-status');
            const checkLmButton = document.getElementById('check-lm-button');
            const clearButton = document.getElementById('clear-button');

            // Role-specific file upload elements
            const supportFileUpload = document.getElementById('support-file-upload');
            const supportFileInput = document.getElementById('support-file-input');
            const supportUploadMessage = document.getElementById('support-upload-message');

            const salesFileUpload = document.getElementById('sales-file-upload');
            const salesFileInput = document.getElementById('sales-file-input');
            const salesUploadMessage = document.getElementById('sales-upload-message');

            const technicalFileUpload = document.getElementById('technical-file-upload');
            const technicalFileInput = document.getElementById('technical-file-input');
            const technicalUploadMessage = document.getElementById('technical-upload-message');

            // API paths
            const API_URL = window.location.origin;
            const UPLOAD_URL = `${API_URL}/api/upload`;
            const QUERY_URL = `${API_URL}/api/query`;
            const STATUS_URL = `${API_URL}/api/status`;
            const LM_STATUS_URL = `${API_URL}/api/lm-status`;
            const CLEAR_URL = `${API_URL}/api/clear`;

            // Check status on load
            checkStatus();
            checkLMStudioStatus();

            // Default file upload event handlers
            fileUpload.addEventListener('click', () => fileInput.click());
            fileUpload.addEventListener('dragover', (e) => {
                e.preventDefault();
                fileUpload.style.backgroundColor = 'rgba(67, 97, 238, 0.1)';
            });
            fileUpload.addEventListener('dragleave', () => {
                fileUpload.style.backgroundColor = 'rgba(67, 97, 238, 0.05)';
            });
            fileUpload.addEventListener('drop', (e) => {
                e.preventDefault();
                fileUpload.style.backgroundColor = 'rgba(67, 97, 238, 0.05)';
                if (e.dataTransfer.files.length) {
                    handleFileUpload(e.dataTransfer.files[0], 'default', fileUpload, uploadMessage);
                }
            });
            fileInput.addEventListener('change', () => {
                if (fileInput.files.length) {
                    handleFileUpload(fileInput.files[0], 'default', fileUpload, uploadMessage);
                }
            });

            // Support role file upload event handlers
            if (supportFileUpload && supportFileInput) {
                console.log('Setting up support file upload');
                supportFileUpload.addEventListener('click', () => supportFileInput.click());
                supportFileUpload.addEventListener('dragover', (e) => {
                    e.preventDefault();
                    supportFileUpload.style.backgroundColor = 'rgba(67, 97, 238, 0.1)';
                });
                supportFileUpload.addEventListener('dragleave', () => {
                    supportFileUpload.style.backgroundColor = 'rgba(67, 97, 238, 0.05)';
                });
                supportFileUpload.addEventListener('drop', (e) => {
                    e.preventDefault();
                    supportFileUpload.style.backgroundColor = 'rgba(67, 97, 238, 0.05)';
                    if (e.dataTransfer.files.length) {
                        handleFileUpload(e.dataTransfer.files[0], 'customer-support', supportFileUpload, supportUploadMessage);
                    }
                });
                supportFileInput.addEventListener('change', () => {
                    console.log('Support file input changed');
                    if (supportFileInput.files.length) {
                        handleFileUpload(supportFileInput.files[0], 'customer-support', supportFileUpload, supportUploadMessage);
                    }
                });
            }

            // Sales role file upload event handlers
            if (salesFileUpload && salesFileInput) {
                console.log('Setting up sales file upload');
                salesFileUpload.addEventListener('click', () => salesFileInput.click());
                salesFileUpload.addEventListener('dragover', (e) => {
                    e.preventDefault();
                    salesFileUpload.style.backgroundColor = 'rgba(67, 97, 238, 0.1)';
                });
                salesFileUpload.addEventListener('dragleave', () => {
                    salesFileUpload.style.backgroundColor = 'rgba(67, 97, 238, 0.05)';
                });
                salesFileUpload.addEventListener('drop', (e) => {
                    e.preventDefault();
                    salesFileUpload.style.backgroundColor = 'rgba(67, 97, 238, 0.05)';
                    if (e.dataTransfer.files.length) {
                        handleFileUpload(e.dataTransfer.files[0], 'sales', salesFileUpload, salesUploadMessage);
                    }
                });
                salesFileInput.addEventListener('change', () => {
                    console.log('Sales file input changed');
                    if (salesFileInput.files.length) {
                        handleFileUpload(salesFileInput.files[0], 'sales', salesFileUpload, salesUploadMessage);
                    }
                });
            }

            // Technical role file upload event handlers
            if (technicalFileUpload && technicalFileInput) {
                console.log('Setting up technical file upload');
                technicalFileUpload.addEventListener('click', () => technicalFileInput.click());
                technicalFileUpload.addEventListener('dragover', (e) => {
                    e.preventDefault();
                    technicalFileUpload.style.backgroundColor = 'rgba(67, 97, 238, 0.1)';
                });
                technicalFileUpload.addEventListener('dragleave', () => {
                    technicalFileUpload.style.backgroundColor = 'rgba(67, 97, 238, 0.05)';
                });
                technicalFileUpload.addEventListener('drop', (e) => {
                    e.preventDefault();
                    technicalFileUpload.style.backgroundColor = 'rgba(67, 97, 238, 0.05)';
                    if (e.dataTransfer.files.length) {
                        handleFileUpload(e.dataTransfer.files[0], 'technical', technicalFileUpload, technicalUploadMessage);
                    }
                });
                technicalFileInput.addEventListener('change', () => {
                    console.log('Technical file input changed');
                    if (technicalFileInput.files.length) {
                        handleFileUpload(technicalFileInput.files[0], 'technical', technicalFileUpload, technicalUploadMessage);
                    }
                });
            }

            // Query button event handler
            queryButton.addEventListener('click', handleQuery);

            // Clear button event handler
            clearButton.addEventListener('click', clearKnowledgeBase);

            // Enter key to submit query
            queryInput.addEventListener('keyup', (e) => {
                if (e.key === 'Enter') {
                    handleQuery();
                }
            });

            // LM Studio check button event handler
            checkLmButton.addEventListener('click', checkLMStudioStatus);

            // Handle file upload
            function handleFileUpload(file, role = 'default', uploadElement, messageElement) {
                console.log(`Uploading file for role: ${role}`);
                const formData = new FormData();
                formData.append('file', file);

                // Add role metadata if not default
                if (role !== 'default') {
                    formData.append('role', role);
                }

                // Display upload in progress
                showMessage(messageElement, 'Uploading file...', 'info');

                fetch(UPLOAD_URL, {
                    method: 'POST',
                    body: formData
                })
                    .then(response => response.json())
                    .then(data => {
                        if (data.message) {
                            showMessage(messageElement, data.message, 'success');
                            checkStatus();
                        } else {
                            showMessage(messageElement, 'Upload failed: ' + (data.detail || 'Unknown error'), 'error');
                        }
                    })
                    .catch(error => {
                        showMessage(messageElement, 'Upload error: ' + error.message, 'error');
                    });

                // Reset file input based on role
                let inputToReset;
                if (role === 'default') inputToReset = fileInput;
                else if (role === 'customer-support') inputToReset = supportFileInput;
                else if (role === 'sales') inputToReset = salesFileInput;
                else if (role === 'technical') inputToReset = technicalFileInput;

                if (inputToReset) inputToReset.value = '';
            }

            // Handle query
            function handleQuery() {
                const query = queryInput.value.trim();
                if (!query) return;

                // Show spinner, disable button
                queryButton.disabled = true;
                querySpinner.style.display = 'inline-block';

                fetch(QUERY_URL, {
                    method: 'POST',
                    headers: {
                        'Content-Type': 'application/json'
                    },
                    body: JSON.stringify({
                        text: query,
                        top_k: 3
                    })
                })
                    .then(response => response.json())
                    .then(data => {
                        // Hide spinner, enable button
                        queryButton.disabled = false;
                        querySpinner.style.display = 'none';

                        // Display answer
                        answerCard.style.display = 'block';
                        answerText.textContent = data.answer || 'No answer available.';

                        // Display context
                        contextContainer.innerHTML = '';
                        if (data.context && data.context.length > 0) {
                            data.context.forEach(item => {
                                const contextItem = document.createElement('div');
                                contextItem.className = 'context-item';

                                const source = item.metadata && item.metadata.source
                                    ? `<strong>Source: ${item.metadata.source}</strong>`
                                    : '';

                                contextItem.innerHTML = `
                                ${source}
                                <p>${item.text}</p>
                                <div class="context-meta">
                                    <small>Relevance: ${(item.score * 100).toFixed(1)}%</small>
                                </div>
                            `;
                                contextContainer.appendChild(contextItem);
                            });
                        } else {
                            contextContainer.innerHTML = '<p>No relevant context found</p>';
                        }
                    })
                    .catch(error => {
                        queryButton.disabled = false;
                        querySpinner.style.display = 'none';
                        alert('Query error: ' + error.message);
                    });
            }

            // Check system status
            function checkStatus() {
                fetch(STATUS_URL)
                    .then(response => response.json())
                    .then(data => {
                        statusSpan.textContent = data.status === 'ready' ? 'Ready' : 'Loading';
                        documentCountSpan.textContent = data.document_count;
                    })
                    .catch(error => {
                        statusSpan.textContent = 'Error';
                        console.error('Status check error:', error);
                    });
            }

            // Check LM Studio status
            function checkLMStudioStatus() {
                lmStatusSpan.textContent = 'Checking...';
                lmStatusSpan.className = '';

                fetch(LM_STATUS_URL)
                    .then(response => response.json())
                    .then(data => {
                        if (data.connected) {
                            lmStatusSpan.innerHTML = '<span class="lm-status-connected">Connected</span>';
                        } else {
                            // Create a tooltip with detailed error message
                            lmStatusSpan.innerHTML = `
                            <span class="status-tooltip">
                                <span class="lm-status-disconnected">Disconnected</span>
                                <span class="tooltip-text">${data.message}<br>API URL: ${data.api_base}</span>
                            </span>
                        `;
                        }
                    })
                    .catch(error => {
                        lmStatusSpan.innerHTML = `
                        <span class="status-tooltip">
                            <span class="lm-status-disconnected">Check Failed</span>
                            <span class="tooltip-text">Unable to check LM Studio status: ${error.message}</span>
                        </span>
                    `;
                        console.error('LM Studio status check error:', error);
                    });
            }

            // Clear knowledge base
            function clearKnowledgeBase() {
                if (!confirm('Are you sure you want to clear all documents? This action cannot be undone.')) {
                    return;
                }

                fetch(CLEAR_URL, {
                    method: 'DELETE'
                })
                    .then(response => response.json())
                    .then(data => {
                        showMessage(uploadMessage, data.message, 'success');
                        checkStatus();
                    })
                    .catch(error => {
                        showMessage(uploadMessage, 'Clear error: ' + error.message, 'error');
                    });
            }

            // Show message helper
            function showMessage(element, message, type) {
                element.textContent = message;
                element.className = 'message ' + type;
                element.style.display = 'block';

                // Hide after 5 seconds for success messages
                if (type === 'success') {
                    setTimeout(() => {
                        element.style.display = 'none';
                    }, 5000);
                }
            }

            // Role selector functionality
            const roleSelectorButton = document.getElementById('role-selector-button');
            const roleDropdown = document.getElementById('role-dropdown');
            const roleOptions = document.querySelectorAll('.role-option');
            const currentRoleText = document.getElementById('current-role');
            const roleContents = document.querySelectorAll('.role-content');

            // Toggle dropdown
            roleSelectorButton.addEventListener('click', () => {
                roleDropdown.classList.toggle('active');
            });

            // Close dropdown when clicking outside
            document.addEventListener('click', (event) => {
                if (!roleSelectorButton.contains(event.target) && !roleDropdown.contains(event.target)) {
                    roleDropdown.classList.remove('active');
                }
            });

            // Role selection
            roleOptions.forEach(option => {
                option.addEventListener('click', () => {
                    // Update active option styling
                    roleOptions.forEach(opt => opt.classList.remove('active'));
                    option.classList.add('active');

                    // Update current role text
                    currentRoleText.textContent = option.textContent;

                    // Hide dropdown
                    roleDropdown.classList.remove('active');

                    // Show appropriate content
                    const selectedRole = option.getAttribute('data-role');
                    roleContents.forEach(content => {
                        content.classList.remove('active');
                    });
                    document.getElementById(`${selectedRole}-role`).classList.add('active');

                    // Log role change (for debugging)
                    console.log(`Role changed to: ${selectedRole}`);
                });
            });

            // Add additional role-specific query handlers
            const supportQueryButton = document.getElementById('support-query-button');
            const salesQueryButton = document.getElementById('sales-query-button');
            const technicalQueryButton = document.getElementById('technical-query-button');

            if (supportQueryButton) {
                supportQueryButton.addEventListener('click', () => {
                    const query = document.getElementById('support-query-input').value;
                    if (query.trim() !== '') {
                        // Prefixing the query with role context
                        handleRoleSpecificQuery(query, 'customer-support');
                    }
                });
            }

            if (salesQueryButton) {
                salesQueryButton.addEventListener('click', () => {
                    const query = document.getElementById('sales-query-input').value;
                    if (query.trim() !== '') {
                        handleRoleSpecificQuery(query, 'sales');
                    }
                });
            }

            if (technicalQueryButton) {
                technicalQueryButton.addEventListener('click', () => {
                    const query = document.getElementById('technical-query-input').value;
                    if (query.trim() !== '') {
                        handleRoleSpecificQuery(query, 'technical');
                    }
                });
            }

            // Function to handle role-specific queries
            function handleRoleSpecificQuery(query, roleType) {
                // Create a new card to show the answer if it doesn't exist yet
                let roleAnswerCard = document.querySelector(`.${roleType}-answer-card`);

                if (!roleAnswerCard) {
                    roleAnswerCard = document.createElement('div');
                    roleAnswerCard.className = `card ${roleType}-answer-card`;
                    roleAnswerCard.innerHTML = `
                        <h3>Answer</h3>
                        <div class="role-answer">Processing your query...</div>
                        <h3>Relevant Context</h3>
                        <div class="role-context-container"></div>
                    `;

                    // Add the card to the role content
                    document.getElementById(`${roleType}-role`).appendChild(roleAnswerCard);
                } else {
                    // If answer card already exists, update the text
                    const answerDiv = roleAnswerCard.querySelector('.role-answer');
                    answerDiv.textContent = "Processing your query...";

                    // Clear previous context
                    const contextContainer = roleAnswerCard.querySelector('.role-context-container');
                    if (contextContainer) {
                        contextContainer.innerHTML = '';
                    }
                }

                // Add role context to the query
                const contextualizedQuery = addRoleContext(query, roleType);

                // Show a notification
                showNotification(`Processing ${roleType} query...`, 'info', `${roleType}-query`);

                // Actually call the query API endpoint
                fetch(QUERY_URL, {
                    method: 'POST',
                    headers: {
                        'Content-Type': 'application/json'
                    },
                    body: JSON.stringify({
                        text: contextualizedQuery,
                        top_k: 3,
                        role: roleType // Include role information for the backend
                    })
                })
                    .then(response => response.json())
                    .then(data => {
                        // Remove notification
                        removeNotification(`${roleType}-query`);

                        // Display answer
                        const answerDiv = roleAnswerCard.querySelector('.role-answer');
                        answerDiv.textContent = data.answer || 'No answer available.';

                        // Display context
                        const contextContainer = roleAnswerCard.querySelector('.role-context-container');
                        if (contextContainer) {
                            contextContainer.innerHTML = '';

                            if (data.context && data.context.length > 0) {
                                data.context.forEach(item => {
                                    const contextItem = document.createElement('div');
                                    contextItem.className = 'context-item';

                                    const source = item.metadata && item.metadata.source
                                        ? `<strong>Source: ${item.metadata.source}</strong>`
                                        : '';

                                    contextItem.innerHTML = `
                                    ${source}
                                    <p>${item.text}</p>
                                    <div class="context-meta">
                                        <small>Relevance: ${(item.score * 100).toFixed(1)}%</small>
                                    </div>
                                `;

                                    contextContainer.appendChild(contextItem);
                                });
                            } else {
                                contextContainer.innerHTML = '<p>No relevant context found</p>';
                            }
                        }
                    })
                    .catch(error => {
                        console.error('Error in role-specific query:', error);

                        // Remove notification
                        removeNotification(`${roleType}-query`);

                        // Show error message
                        const answerDiv = roleAnswerCard.querySelector('.role-answer');
                        answerDiv.textContent = `Error: ${error.message}`;

                        // Show notification
                        showNotification('Query error: ' + error.message, 'error');
                    });
            }

            // Helper function to add role-specific context to queries
            function addRoleContext(query, roleType) {
                const roleContexts = {
                    'customer-support': 'As a customer support agent, ',
                    'sales': 'As a sales representative, ',
                    'technical': 'As a technical specialist, '
                };

                return roleContexts[roleType] ? `${roleContexts[roleType]}${query}` : query;
            }

            // Helper function to show notifications (add this if it doesn't exist)
            function showNotification(message, type, id) {
                // Create a notification div if it doesn't exist
                let notificationsContainer = document.getElementById('notifications');
                if (!notificationsContainer) {
                    notificationsContainer = document.createElement('div');
                    notificationsContainer.id = 'notifications';
                    notificationsContainer.className = 'notifications';
                    document.body.appendChild(notificationsContainer);
                }

                // Create the notification
                const notification = document.createElement('div');
                notification.className = `notification ${type}`;
                notification.textContent = message;

                // Add ID if provided
                if (id) {
                    notification.id = `notification-${id}`;
                    // Remove existing notification with same ID if exists
                    const existingNotification = document.getElementById(`notification-${id}`);
                    if (existingNotification) {
                        notificationsContainer.removeChild(existingNotification);
                    }
                }

                // Add to container
                notificationsContainer.appendChild(notification);

                // Auto dismiss if not an error
                if (type !== 'error' && !id) {
                    setTimeout(() => {
                        notification.style.opacity = '0';
                        setTimeout(() => {
                            if (notification.parentNode === notificationsContainer) {
                                notificationsContainer.removeChild(notification);
                            }
                        }, 300);
                    }, 3000);
                }
            }

            // Helper function to remove a notification
            function removeNotification(id) {
                const notification = document.getElementById(`notification-${id}`);
                if (notification) {
                    notification.style.opacity = '0';
                    setTimeout(() => {
                        if (notification.parentNode) {
                            notification.parentNode.removeChild(notification);
                        }
                    }, 300);
                }
            }

            // add summary function
            document.getElementById('generate-summary-btn').addEventListener('click', async function() {
                const summaryCard = document.getElementById('summary-card');
                const summaryText = document.getElementById('summary-text');
                const summarySpinner = document.getElementById('summary-spinner');
                
                // show loading animation
                summaryCard.style.display = 'block';
                summaryText.innerText = '';
                summarySpinner.style.display = 'inline-block';
                
                try {
                    const response = await fetch('/api/summarize', {
                        method: 'POST',
                        headers: {
                            'Content-Type': 'application/json'
                        }
                    });
                    
                    if (!response.ok) {
                        throw new Error('Failed to generate summary');
                    }
                    
                    const data = await response.json();
                    summaryText.innerText = data.summary;
                } catch (error) {
                    summaryText.innerText = `Error: ${error.message}`;
                } finally {
                    summarySpinner.style.display = 'none';
                }
            });
            
            // copy summary to clipboard
            document.getElementById('copy-summary-btn').addEventListener('click', function() {
                const summaryText = document.getElementById('summary-text').innerText;
                
                navigator.clipboard.writeText(summaryText)
                    .then(() => {
                        const btn = this;
                        const originalText = btn.innerText;
                        btn.innerText = 'Copied!';
                        btn.style.backgroundColor = 'var(--success-color)';
                        
                        setTimeout(() => {
                            btn.innerText = originalText;
                        }, 2000);
                    })
                    .catch(err => {
                        console.error('Failed to copy text: ', err);
                    });
            });

            // add visualization function
            document.getElementById('generate-visualization-btn').addEventListener('click', async function() {
                const visualizationCard = document.getElementById('visualization-card');
                const visualizationContainer = document.getElementById('visualization-container');
                const visualizationSpinner = document.getElementById('visualization-spinner');
                const visualizationLegend = document.getElementById('visualization-legend');
                
                // show loading animation
                visualizationCard.style.display = 'block';
                visualizationContainer.innerHTML = '';
                visualizationLegend.innerHTML = '';
                visualizationSpinner.style.display = 'inline-block';
                
                try {
                    const response = await fetch('/api/visualization', {
                        method: 'POST',
                        headers: {
                            'Content-Type': 'application/json'
                        }
                    });
                    
                    if (!response.ok) {
                        throw new Error('Failed to generate visualization');
                    }
                    
                    const data = await response.json();
                    
                    // check if there is a message
                    if (data.message) {
                        visualizationContainer.innerHTML = `<div style="text-align:center; padding:20px;">${data.message}</div>`;
                        visualizationSpinner.style.display = 'none';
                        return;
                    }
                    
                    // check if there is data
                    if (!data.nodes || data.nodes.length === 0) {
                        visualizationContainer.innerHTML = '<div style="text-align:center; padding:20px;">No enough data for visualization</div>';
                        visualizationSpinner.style.display = 'none';
                        return;
                    }
                    
                    // create document relationship network graph
                    createNetworkGraph(data, visualizationContainer);
                    
                    // add legend description
                    visualizationLegend.innerHTML = 'Legend: Nodes represent documents, lines represent the similarity between documents. Node size represents document length, line width represents similarity.';
                    
                } catch (error) {
                    visualizationContainer.innerHTML = `<div style="text-align:center; padding:20px; color:var(--danger-color);">
                        Error generating visualization: ${error.message}</div>`;
                } finally {
                    visualizationSpinner.style.display = 'none';
                }
            });
            
            // create document relationship network graph
            function createNetworkGraph(data, container) {
                const nodes = data.nodes;
                const edges = data.edges;
                
                // prepare node data
                const nodeTrace = {
                    x: nodes.map(node => node.x),
                    y: nodes.map(node => node.y),
                    mode: 'markers+text',
                    marker: {
                        size: nodes.map(node => Math.max(10, Math.min(30, node.size || 15))),
                        color: 'rgba(67, 97, 238, 0.8)',
                        line: { width: 1, color: 'white' }
                    },
                    text: nodes.map(node => node.name),
                    textposition: 'top center',
                    hoverinfo: 'text',
                    hovertext: nodes.map(node => `文档: ${node.name}`),
                    type: 'scatter'
                };
                
                // prepare edge data
                const edgeTraces = [];
                
                for (let i = 0; i < edges.length; i++) {
                    const edge = edges[i];
                    const source = nodes[edge.source];
                    const target = nodes[edge.target];
                    
                    edgeTraces.push({
                        x: [source.x, target.x],
                        y: [source.y, target.y],
                        mode: 'lines',
                        line: {
                            width: edge.weight * 5, // set line width based on weight
                            color: 'rgba(212, 212, 212, 0.6)'
                        },
                        hoverinfo: 'text',
                        hovertext: `Similarity: ${Math.round(edge.weight * 100)}%`,
                        type: 'scatter'
                    });
                }
                
                // merge all traces
                const traces = [...edgeTraces, nodeTrace];
                
                // set layout
                const layout = {
                    title: 'Knowledge Base Document Relationship Graph',
                    showlegend: false,
                    hovermode: 'closest',
                    margin: { l: 30, r: 30, b: 30, t: 50, pad: 4 },
                    xaxis: {
                        showgrid: false,
                        zeroline: false,
                        showticklabels: false
                    },
                    yaxis: {
                        showgrid: false,
                        zeroline: false,
                        showticklabels: false
                    },
                    height: 400,
                    plot_bgcolor: 'rgba(240, 240, 240, 0.5)',
                    paper_bgcolor: 'rgba(0, 0, 0, 0)'
                };
                
                // create chart
                Plotly.newPlot(container, traces, layout, {responsive: true});
            }
        });
        
        document.addEventListener('DOMContentLoaded', function () {
        const toggleButton = document.getElementById('toggle-button');

        // Load last selected mode from localStorage
        let currentMode = localStorage.getItem('processingMode') || 'CPU';
        toggleButton.textContent = currentMode;
        if (currentMode === 'NPU') {
            toggleButton.classList.add('NPU');
        }

        toggleButton.addEventListener('click', function () {
            if (toggleButton.textContent === 'CPU') {
                toggleButton.textContent = 'NPU';
                toggleButton.classList.add('NPU');
                localStorage.setItem('processingMode', 'NPU');
            } else {
                toggleButton.textContent = 'CPU';
                toggleButton.classList.remove('NPU');
                localStorage.setItem('processingMode', 'CPU');
            }

            // Log the selected mode (for API or debugging)
            console.log(`Processing mode switched to: ${toggleButton.textContent}`);
        });
    });
    </script>
</body>

</html><|MERGE_RESOLUTION|>--- conflicted
+++ resolved
@@ -515,19 +515,7 @@
             <div class="logo-container">
                 <img src="static/images/logo.png" alt="PandaAIQA Logo" class="logo">
             </div>
-<<<<<<< HEAD
-=======
-            <h1>PANDA AI</h1>
-            <p>More than Q&A - customizable AI assistant for all scenarios, all roles!</p>
->>>>>>> a9205d70
-
-            <!-- CPU/NPU Toggle Switch -->
-            <div class="toggle-container">
-                <label class="toggle-label">Processing Mode:</label>
-                <button id="toggle-button" class="toggle-button">CPU</button>
-            </div>
-            
-            <h1>PANDA AI</h1>
+            <h1>PandaAIQA</h1>
             <p>More than Q&A - customizable AI assistant for all scenarios, all roles!</p>
             
             <!-- Add Role Selector -->
