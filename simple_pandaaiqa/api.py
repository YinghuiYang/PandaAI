"""
PandaAIQA API
Provides Web interface for querying and file uploads
"""

import os
import logging
from typing import List, Dict, Any, Optional
from fastapi import (
    FastAPI,
    UploadFile,
    File,
    HTTPException,
    Depends,
    APIRouter,
    BackgroundTasks,
)
from fastapi.staticfiles import StaticFiles
from fastapi.responses import JSONResponse, FileResponse
from fastapi.middleware.cors import CORSMiddleware
from pydantic import BaseModel, Field

from simple_pandaaiqa.text_processor import TextProcessor
from simple_pandaaiqa.pdf_processor import PDFProcessor
<<<<<<< HEAD
from simple_pandaaiqa.video_processor import VideoProcessor
from simple_pandaaiqa.image_processor import ImageProcessor
=======
>>>>>>> 8a437530

from simple_pandaaiqa.embedder import Embedder
from simple_pandaaiqa.vector_store import VectorStore
from simple_pandaaiqa.generator import Generator
from simple_pandaaiqa.utils.helpers import extract_file_extension
from simple_pandaaiqa.config import MAX_TEXT_LENGTH
from simple_pandaaiqa.role_generators import get_role_generator
from tempfile import NamedTemporaryFile

# Setup logging
logging.basicConfig(
    level=logging.INFO, format="%(asctime)s - %(name)s - %(levelname)s - %(message)s"
)
logger = logging.getLogger(__name__)


# Define API models
class QueryRequest(BaseModel):
    text: str = Field(..., description="Query text")
    top_k: int = Field(3, description="Maximum number of results to return")
    role: str = Field(None, description="Role for the query")


class QueryResponse(BaseModel):
    query: str = Field(..., description="Original query")
    answer: str = Field(..., description="Generated answer")
    context: List[Dict[str, Any]] = Field(..., description="Relevant context")


class StatusResponse(BaseModel):
    status: str = Field(..., description="System status")
    document_count: int = Field(
        ..., description="Number of documents in the knowledge base"
    )


class LMStudioStatusResponse(BaseModel):
    connected: bool = Field(..., description="LM Studio连接状态")
    message: str = Field(..., description="连接状态消息")
    api_base: str = Field(..., description="LM Studio API基础URL")


class MessageResponse(BaseModel):
    message: str = Field(..., description="Response message")


class SaveRequest(BaseModel):
    directory: str = Field(..., description="Directory to save the knowledge base")


class LoadRequest(BaseModel):
    directory: str = Field(..., description="Directory to load the knowledge base from")


# Create FastAPI application
app = FastAPI(title="PandaAIQA", description="本地知识问答系统")

# Initialize components
text_processor = TextProcessor()
pdf_processor = PDFProcessor()
<<<<<<< HEAD
video_processor = VideoProcessor()
image_processor = ImageProcessor()
=======
>>>>>>> 8a437530
embedder = Embedder()
vector_store = VectorStore(embedder=embedder)
generator = Generator()

# Create routers
main_router = APIRouter(prefix="/api")
docs_router = APIRouter(prefix="/api/docs")

# Allow cross-origin requests
app.add_middleware(
    CORSMiddleware,
    allow_origins=["*"],
    allow_credentials=True,
    allow_methods=["*"],
    allow_headers=["*"],
)


# Define dependency for components
def get_components():
    return {
        "text_processor": text_processor,
        "vector_store": vector_store,
        "generator": generator,
        "pdf_processor": pdf_processor,
<<<<<<< HEAD
        "image_processor": image_processor,
        "video_processor": video_processor,
=======
        # "video_processor": video_processor,
>>>>>>> 8a437530
    }


@app.get("/")
async def root():
    """Root path endpoint, returns the frontend page"""
    return FileResponse("simple_pandaaiqa/static/index.html")


@main_router.post("/upload", response_model=MessageResponse)
async def upload_file(
    file: UploadFile = File(...), components: Dict[str, Any] = Depends(get_components)
):
    """Upload a file and process its content"""
    try:
        logger.info(f"Uploading file: {file.filename}")

        # check file type
        ext = extract_file_extension(file.filename)
        if ext not in ["txt", "md", "csv", "pdf", "mp4"]:
            logger.warning(f"Unsupported file type: {ext}")
            return JSONResponse(
                status_code=400,
                content={
                    "message": f"Unsupported file type: {ext}. Only txt, md, and csv files are supported"
                },
            )

        # read file content
        content = await file.read()

        # check file size
        if (
            len(content) > MAX_TEXT_LENGTH * 2
        ):  # allow file to be slightly larger than pure text
            logger.warning(f"File too large: {len(content)} bytes")
            return JSONResponse(
                status_code=400,
                content={
                    "message": f"File too large. Maximum allowed size is {MAX_TEXT_LENGTH * 2} bytes"
                },
            )

        documents = []
        metadata = {"source": file.filename, "type": ext}

        if ext in ["txt", "md", "csv"]:
            try:
                text = content.decode("utf-8")
            except UnicodeDecodeError:
                try:
                    text = content.decode("latin-1")
                    logger.info("Using latin-1 encoding to decode file")
                except:
                    logger.error("Failed to decode file content")
                    return JSONResponse(
                        status_code=400,
                        content={
                            "message": "Failed to decode file content. Ensure the file is a valid text file."
                        },
                    )
            documents = components["text_processor"].process_text(text, metadata)
        elif ext == "pdf":
            documents = components["pdf_processor"].process_pdf(content, metadata)
<<<<<<< HEAD
        elif ext in ["jpg", "jpeg", "png"]:
            logger.info("Processing image with ImageProcessor...")
            documents = components["image_processor"].process_image(content)
        else:  # video files
            with NamedTemporaryFile(delete=False, suffix=".mp4") as tmp_file:
                tmp_file.write(content)
                tmp_file.flush()
                video_file_path = tmp_file.name
            documents = components["video_processor"].process_video(
                video_file_path, metadata
            )

            os.unlink(tmp_file.name)
=======
        # else:  # video files
        # text = components["video_processor"].extract_text_from_video(content)

        # # decode text
        # try:
        #     text = content.decode("utf-8")
        # except UnicodeDecodeError:
        #     # try other encodings
        #     try:
        #         text = content.decode("latin-1")
        #         logger.info("Using latin-1 encoding to decode file")
        #     except:
        #         logger.error("Failed to decode file content")
        #         return JSONResponse(
        #             status_code=400,
        #             content={
        #                 "message": "Failed to decode file content. Please ensure the file is a valid text file"
        #             },
        #         )

        # # process text
        # # metadata = {"source": file.filename, "type": "file"}
        # documents = components["text_processor"].process_text(text, metadata)
>>>>>>> 8a437530

        if not documents:
            logger.warning("No documents generated from file")
            return JSONResponse(
                status_code=400,
                content={"message": "No documents generated from uploaded file"},
            )

        # extract text and metadata
        texts = [doc["text"] for doc in documents]
        metadatas = [doc["metadata"] for doc in documents]

        # add to vector store
        components["vector_store"].add_texts(texts, metadatas)
        logger.info(f"Successfully processed {len(documents)} documents from file")

        return {
            "message": f"Successfully processed {len(documents)} documents from {file.filename}"
        }

    except Exception as e:
        logger.error(f"Error processing file: {e}", exc_info=True)
        raise HTTPException(status_code=500, detail=str(e))


@main_router.post("/query", response_model=QueryResponse)
async def query(
    request: QueryRequest, components: Dict[str, Any] = Depends(get_components)
):
    """process query and return answer"""
    try:
        logger.info(f"Processing query: {request.text}")

        # search related documents
        results = components["vector_store"].search(request.text, top_k=request.top_k)

        if not results:
            logger.warning("No documents found related to the query")
            return {
                "query": request.text,
                "answer": "No relevant information found.",
                "context": [],
            }

        # Get the appropriate generator for the role
        generator = get_role_generator(request.role)
        
        # Generate answer
        answer = generator.generate(request.text, results)
        logger.info("Generated answer for the query")

        return {"query": request.text, "answer": answer, "context": results}

    except Exception as e:
        logger.error(f"Error processing query: {e}", exc_info=True)
        raise HTTPException(status_code=500, detail=str(e))


@main_router.get("/status", response_model=StatusResponse)
async def status(components: Dict[str, Any] = Depends(get_components)):
    """get system status"""
    try:
        doc_count = len(components["vector_store"].documents)
        logger.info(f"Status request: {doc_count} documents in vector store")
        return {"status": "ready", "document_count": doc_count}
    except Exception as e:
        logger.error(f"Error getting status: {e}", exc_info=True)
        raise HTTPException(status_code=500, detail=str(e))


@main_router.delete("/clear", response_model=MessageResponse)
async def clear(components: Dict[str, Any] = Depends(get_components)):
    """clear all documents"""
    try:
        components["vector_store"].clear()
        logger.info("Vector store cleared")
        return {"message": "All documents have been cleared"}
    except Exception as e:
        logger.error(f"Error clearing vector store: {e}", exc_info=True)
        raise HTTPException(status_code=500, detail=str(e))


@main_router.get("/lm-status", response_model=LMStudioStatusResponse)
async def lm_studio_status(components: Dict[str, Any] = Depends(get_components)):
    """check LM Studio connection status"""
    try:
        generator = components["generator"]
        is_connected, message = generator.check_connection()
        logger.info(f"LM Studio connection status check: {is_connected}, {message}")

        return {
            "connected": is_connected,
            "message": message,
            "api_base": generator.api_base,
        }
    except Exception as e:
        logger.error(f"Error checking LM Studio status: {e}", exc_info=True)
        raise HTTPException(status_code=500, detail=str(e))


@main_router.post("/save", response_model=MessageResponse)
async def save_knowledge_base(
    request: SaveRequest, components: Dict[str, Any] = Depends(get_components)
):
    """Save the current knowledge base to disk"""
    try:
        logger.info(f"Saving knowledge base to {request.directory}")

        # Ensure directory exists
        os.makedirs(request.directory, exist_ok=True)

        # Save vector store
        success = components["vector_store"].save_to_disk(request.directory)

        if success:
            return {
                "message": f"Successfully saved knowledge base to {request.directory}"
            }
        else:
            return JSONResponse(
                status_code=500, content={"message": "Failed to save knowledge base"}
            )

    except Exception as e:
        logger.error(f"Error saving knowledge base: {e}", exc_info=True)
        raise HTTPException(status_code=500, detail=str(e))


@main_router.post("/load", response_model=MessageResponse)
async def load_knowledge_base(
    request: LoadRequest, components: Dict[str, Any] = Depends(get_components)
):
    """Load a knowledge base from disk"""
    try:
        logger.info(f"Loading knowledge base from {request.directory}")

        # Check if directory exists
        if not os.path.exists(request.directory):
            return JSONResponse(
                status_code=404,
                content={"message": f"Directory {request.directory} does not exist"},
            )

        # Load vector store
        success = components["vector_store"].load_from_disk(request.directory)

        if success:
            doc_count = len(components["vector_store"].documents)
            return {
                "message": f"Successfully loaded knowledge base with {doc_count} documents"
            }
        else:
            return JSONResponse(
                status_code=500, content={"message": "Failed to load knowledge base"}
            )

    except Exception as e:
        logger.error(f"Error loading knowledge base: {e}", exc_info=True)
        raise HTTPException(status_code=500, detail=str(e))


# Mount static files
app.mount("/static", StaticFiles(directory="simple_pandaaiqa/static"), name="static")

# Include routers
app.include_router(main_router)
app.include_router(docs_router)<|MERGE_RESOLUTION|>--- conflicted
+++ resolved
@@ -22,11 +22,7 @@
 
 from simple_pandaaiqa.text_processor import TextProcessor
 from simple_pandaaiqa.pdf_processor import PDFProcessor
-<<<<<<< HEAD
 from simple_pandaaiqa.video_processor import VideoProcessor
-from simple_pandaaiqa.image_processor import ImageProcessor
-=======
->>>>>>> 8a437530
 
 from simple_pandaaiqa.embedder import Embedder
 from simple_pandaaiqa.vector_store import VectorStore
@@ -87,11 +83,7 @@
 # Initialize components
 text_processor = TextProcessor()
 pdf_processor = PDFProcessor()
-<<<<<<< HEAD
 video_processor = VideoProcessor()
-image_processor = ImageProcessor()
-=======
->>>>>>> 8a437530
 embedder = Embedder()
 vector_store = VectorStore(embedder=embedder)
 generator = Generator()
@@ -117,12 +109,7 @@
         "vector_store": vector_store,
         "generator": generator,
         "pdf_processor": pdf_processor,
-<<<<<<< HEAD
-        "image_processor": image_processor,
         "video_processor": video_processor,
-=======
-        # "video_processor": video_processor,
->>>>>>> 8a437530
     }
 
 
@@ -187,10 +174,6 @@
             documents = components["text_processor"].process_text(text, metadata)
         elif ext == "pdf":
             documents = components["pdf_processor"].process_pdf(content, metadata)
-<<<<<<< HEAD
-        elif ext in ["jpg", "jpeg", "png"]:
-            logger.info("Processing image with ImageProcessor...")
-            documents = components["image_processor"].process_image(content)
         else:  # video files
             with NamedTemporaryFile(delete=False, suffix=".mp4") as tmp_file:
                 tmp_file.write(content)
@@ -201,31 +184,6 @@
             )
 
             os.unlink(tmp_file.name)
-=======
-        # else:  # video files
-        # text = components["video_processor"].extract_text_from_video(content)
-
-        # # decode text
-        # try:
-        #     text = content.decode("utf-8")
-        # except UnicodeDecodeError:
-        #     # try other encodings
-        #     try:
-        #         text = content.decode("latin-1")
-        #         logger.info("Using latin-1 encoding to decode file")
-        #     except:
-        #         logger.error("Failed to decode file content")
-        #         return JSONResponse(
-        #             status_code=400,
-        #             content={
-        #                 "message": "Failed to decode file content. Please ensure the file is a valid text file"
-        #             },
-        #         )
-
-        # # process text
-        # # metadata = {"source": file.filename, "type": "file"}
-        # documents = components["text_processor"].process_text(text, metadata)
->>>>>>> 8a437530
 
         if not documents:
             logger.warning("No documents generated from file")
