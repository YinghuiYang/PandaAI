--- conflicted
+++ resolved
@@ -22,22 +22,16 @@
 
 from simple_pandaaiqa.text_processor import TextProcessor
 from simple_pandaaiqa.pdf_processor import PDFProcessor
-<<<<<<< HEAD
 from simple_pandaaiqa.video_processor import VideoProcessor
-=======
 from simple_pandaaiqa.image_processor import ImageProcessor
->>>>>>> 6fdd8cc8
 
 from simple_pandaaiqa.embedder import Embedder
 from simple_pandaaiqa.vector_store import VectorStore
 from simple_pandaaiqa.generator import Generator
 from simple_pandaaiqa.utils.helpers import extract_file_extension
 from simple_pandaaiqa.config import MAX_TEXT_LENGTH
-<<<<<<< HEAD
+from simple_pandaaiqa.role_generators import get_role_generator
 from tempfile import NamedTemporaryFile
-=======
-from simple_pandaaiqa.role_generators import get_role_generator
->>>>>>> 6fdd8cc8
 
 # Setup logging
 logging.basicConfig(
@@ -90,11 +84,8 @@
 # Initialize components
 text_processor = TextProcessor()
 pdf_processor = PDFProcessor()
-<<<<<<< HEAD
 video_processor = VideoProcessor()
-=======
 image_processor = ImageProcessor()
->>>>>>> 6fdd8cc8
 embedder = Embedder()
 vector_store = VectorStore(embedder=embedder)
 generator = Generator()
@@ -120,12 +111,8 @@
         "vector_store": vector_store,
         "generator": generator,
         "pdf_processor": pdf_processor,
-<<<<<<< HEAD
+        "image_processor": image_processor,
         "video_processor": video_processor,
-=======
-        "image_processor": image_processor,
-        # "video_processor": video_processor,
->>>>>>> 6fdd8cc8
     }
 
 
@@ -190,7 +177,9 @@
             documents = components["text_processor"].process_text(text, metadata)
         elif ext == "pdf":
             documents = components["pdf_processor"].process_pdf(content, metadata)
-<<<<<<< HEAD
+        elif ext in ["jpg", "jpeg", "png"]:
+            logger.info("Processing image with ImageProcessor...")
+            documents = components["image_processor"].process_image(content)
         else:  # video files
             with NamedTemporaryFile(delete=False, suffix=".mp4") as tmp_file:
                 tmp_file.write(content)
@@ -201,34 +190,6 @@
             )
 
             os.unlink(tmp_file.name)
-=======
-        elif ext in ["jpg", "jpeg", "png"]:
-            logger.info("Processing image with ImageProcessor...")
-            documents = components["image_processor"].process_image(content)
-        # else:  # video files
-        # text = components["video_processor"].extract_text_from_video(content)
-
-        # # decode text
-        # try:
-        #     text = content.decode("utf-8")
-        # except UnicodeDecodeError:
-        #     # try other encodings
-        #     try:
-        #         text = content.decode("latin-1")
-        #         logger.info("Using latin-1 encoding to decode file")
-        #     except:
-        #         logger.error("Failed to decode file content")
-        #         return JSONResponse(
-        #             status_code=400,
-        #             content={
-        #                 "message": "Failed to decode file content. Please ensure the file is a valid text file"
-        #             },
-        #         )
-
-        # # process text
-        # # metadata = {"source": file.filename, "type": "file"}
-        # documents = components["text_processor"].process_text(text, metadata)
->>>>>>> 6fdd8cc8
 
         if not documents:
             logger.warning("No documents generated from file")
